--- conflicted
+++ resolved
@@ -1,11 +1,6 @@
 let a;
-<<<<<<< HEAD
-
-print(a);               // nil
-=======
 print(a);               // nil
 
->>>>>>> ff9e7b4d
 a = "test";
 
 print(a);               // test
